--- conflicted
+++ resolved
@@ -65,15 +65,12 @@
 void			rb_ipod_source_remove_playlist	(RBiPodSource *ipod_source,
 							 RBSource *source);
 
-<<<<<<< HEAD
 Itdb_Playlist *		rb_ipod_source_get_playlist	(RBiPodSource *source,
 							 gchar *name);
-=======
 void			rb_ipod_source_show_properties	(RBiPodSource *source);
 
 void			rb_ipod_source_delete_entries	(RBiPodSource *source,
 							 GList *entries);
->>>>>>> f27ba835
 
 G_END_DECLS
 
